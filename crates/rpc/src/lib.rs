--- conflicted
+++ resolved
@@ -1,8 +1,4 @@
-<<<<<<< HEAD
-pub mod command_service;
 pub mod edge_registry;
-=======
->>>>>>> 920202ae
 pub mod error;
 pub mod generic;
 pub mod query_service;
